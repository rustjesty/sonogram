[package]
name = "sonogram"
description = "A spectrograph utility written in Rust"
version = "0.7.2"
authors = ["Simon M. Werner <simonwerner@gmail.com>"]
license = "GPL-3.0-or-later"
readme = "README.md"
edition = "2021"
repository = "https://github.com/psiphi75/sonogram"
keywords = ["spectrogram", "spectrograph", "audio", "fft", "dft"]
categories = ["multimedia::images", "science", "multimedia::audio", "visualization"]

[features]
default = [ "hound", "png", "rayon" ]
build-binary = ["clap"]
rayon = ["dep:rayon", "resize/rayon"]

[[bin]]
name = "sonogram"
required-features = ["build-binary"]

[dependencies]
hound = { version = "3.4", optional = true }
clap = { version = "3.0.14", features = ["derive"], optional = true }
png = { version = "0.14", optional = true }
csv = "1.1"
rustfft = "6.0"
<<<<<<< HEAD
resize = "0.7.2"
rgb = "0.8.25"
num-traits = "0.2.19"
=======
resize = { version = "0.8.0", default-features = false }
rgb = "0.8.25"
rayon = { version = "1.7.0", optional = true }
>>>>>>> 8b4335ca
<|MERGE_RESOLUTION|>--- conflicted
+++ resolved
@@ -1,7 +1,7 @@
 [package]
 name = "sonogram"
 description = "A spectrograph utility written in Rust"
-version = "0.7.2"
+version = "0.7.3"
 authors = ["Simon M. Werner <simonwerner@gmail.com>"]
 license = "GPL-3.0-or-later"
 readme = "README.md"
@@ -25,12 +25,7 @@
 png = { version = "0.14", optional = true }
 csv = "1.1"
 rustfft = "6.0"
-<<<<<<< HEAD
-resize = "0.7.2"
-rgb = "0.8.25"
-num-traits = "0.2.19"
-=======
 resize = { version = "0.8.0", default-features = false }
 rgb = "0.8.25"
 rayon = { version = "1.7.0", optional = true }
->>>>>>> 8b4335ca
+num-traits = "0.2.19"